[package]
name = "layer8-interceptor-rs"
<<<<<<< HEAD
version = "0.0.14"
=======
version = "0.0.13"
>>>>>>> b1a8f4c3
edition = "2021"
authors = ["Osoro Bironga <fanosoro@gmail.com>"]
description = "This repository contains a Rust implementation of the Layer8 Interceptor. Analogous to <https://github.com/globe-and-citizen/layer8-interceptor>"
repository = "github.com/muse254/layer8-interceptor-rs"
license = "GNU GPLv2"
readme = "README.md"
categories = ["wasm"]

[profile.release]
codegen-units = 1
opt-level = "z"
lto = true
debug = false
panic = "abort"

[lib]
crate-type = ["cdylib"]

[dependencies]
web-sys = { version = "0.3.70", features = [
    "FormData",
    "File",
    "Headers",
    "Response",
    "ResponseInit",
    'ReadableStream',
    'ReadableStreamDefaultReader',
    'Blob',
    'FileReaderSync',
] }
wasm-bindgen = "0.2"
base64 = { version = "0.22" }
serde = { version = "1", features = ["derive"] }
serde_json = "1"
url = "2"
wasm-bindgen-futures = "0.4"
reqwest = "0.12"
js-sys = "0.3"
serde-wasm-bindgen = "0.6"
uuid = { version = "1", features = ["js"] }
tokio = { version = "1", optional = true, features = ["sync"] }
layer8-primitives = "0.1.2"

[features]
default = ["experimental"]
# ⚠️ Unstable; work on the feature is highly experimental and no guarantees are given
experimental = ["websocket", "dep:tokio"]
websocket = [
    "web-sys/MessageEvent",
    "web-sys/MessageEventInit",
    "web-sys/BinaryType",
    "web-sys/Blob",
    "web-sys/FileReaderSync",
    "web-sys/WebSocket",
    "web-sys/Window",
]<|MERGE_RESOLUTION|>--- conflicted
+++ resolved
@@ -1,10 +1,6 @@
 [package]
 name = "layer8-interceptor-rs"
-<<<<<<< HEAD
-version = "0.0.14"
-=======
 version = "0.0.13"
->>>>>>> b1a8f4c3
 edition = "2021"
 authors = ["Osoro Bironga <fanosoro@gmail.com>"]
 description = "This repository contains a Rust implementation of the Layer8 Interceptor. Analogous to <https://github.com/globe-and-citizen/layer8-interceptor>"
