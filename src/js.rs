use std::{cell::Cell, cell::RefCell, collections::HashMap};

use js_sys::{ArrayBuffer, Object, Uint8Array};
<<<<<<< HEAD
use reqwest::header::{self, HeaderValue};
=======
use reqwest::header::HeaderValue;
>>>>>>> fcd42474
use url::Url;
use uuid::Uuid;
use wasm_bindgen::prelude::*;
use web_sys::{Blob, FileReaderSync, FormData, Response, ResponseInit};

use crate::js_glue::js_imports::{check_if_asset_exists, parse_form_data_to_array};
use crate::js_imports_prelude::*;
use crate::types::{DbCache, InitConfig, Uniqueness, CACHE_STORAGE_LIMIT};
use layer8_primitives::{
    compression::decompress_data_gzip,
    crypto::{self, generate_key_pair, jwk_from_map},
    types::{self, new_client, Request},
};

const INTERCEPTOR_VERSION: &str = "0.0.14";
const INDEXED_DB_CACHE: &str = "_layer8cache";
/// The cache time-to-live for the IndexedDB cache is 2 days.
const INDEXED_DB_CACHE_TTL: i32 = 60 * 60 * 24 * 2 * 1000; // 2 days in milliseconds

thread_local! {
    static HTTP_PUB_JWK_ECDH:  Cell<Option<crypto::Jwk>> = const { Cell::new(None) };
    static HTTP_PRIVATE_JWK_ECDH: Cell<Option<crypto::Jwk>> = const { Cell::new(None) };
    static HTTP_USER_SYMMETRIC_KEY: RefCell<Option<crypto::Jwk> >= const { RefCell::new(None) };
    static HTTP_UP_JWT: RefCell<String> = RefCell::new("".to_string());
    static HTTP_ENCRYPTED_TUNNEL_FLAG: Cell<bool> = const { Cell::new(false) };
    static HTTP_UUID: RefCell<HashMap<String,String>> = RefCell::new(HashMap::new());
    static COUNTER: RefCell<i32> = const { RefCell::new(0) };
    static STATIC_PATHS: RefCell<Vec<String>> = const { RefCell::new(Vec::new()) };
    static L8_CLIENTS: RefCell<HashMap<String, types::Client>> = RefCell::new(HashMap::new());

    /// The cache instantiates with the `_layer8cache` IndexedDB.
    static INDEXED_DBS: HashMap<String, crate::types::DbCache> = HashMap::from([
        (
            INDEXED_DB_CACHE.to_string(),
            DbCache {
                store: "static".to_string(),
                key_path: "url".to_string(),
                indexes: crate::types::Indexes{
                    url: Uniqueness { unique: true },
                    _exp: Uniqueness { unique: false },
                    body: Uniqueness { unique: false },
                    _type: Uniqueness { unique: false },
                }
            },
        )
    ]);
}

/// This function is called to retrieve the static file.
/// It is expected to be called with a URL string.
///
/// The alias for this function is `static`, for backwards compatibility purposes.
#[wasm_bindgen(js_name = _static)]
pub async fn get_static(url: String) -> Result<String, JsError> {
    if url.is_empty() {
        return Err(JsError::new("Invalid url provided to fetch call"));
    }

    match check_if_asset_exists(INDEXED_DB_CACHE, &url).await {
        Ok(val) => {
            if let Some(val) = val.as_string() {
                if !val.is_empty() {
                    // if file is in cache, short-circuit
                    return Ok(val);
                }
            }
        }
        Err(e) => {
            console_log!(&format!("error is {:?}", e));
            return Err(JsError::new(&format!(
                "Error occurred interacting with IndexDB: {}",
                e.as_string().unwrap_or("error unwrappable".to_string())
            )));
        }
    };

    if !HTTP_ENCRYPTED_TUNNEL_FLAG.get() {
        return Err(JsError::new("Encrypted tunnel is closed. Reload page."));
    }

    let static_paths = STATIC_PATHS.with(|v| {
        let val = v.take();
        v.replace(val.clone());
        val
    });

    let req_url = rebuild_url(&url);

    let client = L8_CLIENTS.with_borrow(|v| v.get(&req_url).cloned());

    let mut assets_glob_url = req_url.clone();
    for static_path in static_paths.iter() {
        if url.contains(static_path) {
            assets_glob_url.push_str(static_path);
            break;
        }
    }

    console_log!(&format!("Request URL: {}", req_url));

    let req_metadata = types::RequestMetadata {
        method: "GET".to_string(),
        headers: HashMap::from([
            ("content-type".to_string(), "application/json".to_string()),
            ("layer8-empty-body".to_string(), "true".to_string()),
        ]),
        url_path: Some(url.clone()),
    };

    let symmetric_key = {
        let symmetric_key = HTTP_USER_SYMMETRIC_KEY.with(|v| {
            let val = v.take();
            v.replace(val.clone());
            val
        });

        match symmetric_key {
            Some(key) => key,
            None => {
                return Err(JsError::new("symmetric key not found."));
            }
        }
    };

    let res = {
        let up_jwt = HTTP_UP_JWT.with(|v| {
            let val = v.take();
            v.replace(val.clone());
            val
        });

        let provider = rebuild_url(url.as_str());
        let uuid = HTTP_UUID
            .with_borrow(|v| v.get(&provider).cloned())
            .ok_or_else(|| JsError::new(&format!("UUID not found for resource provider, {}.", provider)))?;

        let res = client
            .expect_throw("client could not be found. This is likely due to the encrypted tunnel not being established correctly.")
            .r#do((&Request::default(), &req_metadata), &symmetric_key, &req_url, true, &up_jwt, &uuid)
            .await;

        match res {
            Ok(val) => {
                console_log!("File fetched successfully");
                console_log!(&format!("Response: {:?}", val));
                val
            }
            Err(e) => {
                console_log!(&format!("Failed to fetch: {}\nWith request metadata {:?}", e, req_metadata));
                return Err(JsError::new(&e));
            }
        }
    };

    let file_type = {
        let file_type = res.headers.iter().find(|(k, _)| k.trim().eq_ignore_ascii_case("Content-Type"));

        match file_type {
            Some(val) => val.1.clone(),
            None => {
                return Err(JsError::new("Content-Type header not found."));
            }
        }
    };

    // decompress the file if we compressed it
    let body = match decompress_data_gzip(&res.body) {
        Ok(val) => {
            console_log!("File decompressed successfully");
            val
        }
        Err(e) => {
            if e.eq("invalid gzip header") {
                res.body
            } else {
                return Err(JsError::new(&format!("Error occurred decompressing file: {}", e)));
            }
        }
    };

    let object_url = match serve_static(
        INDEXED_DB_CACHE,
        &body,
        CACHE_STORAGE_LIMIT.with(|v| v.get()),
        &file_type,
        &url,
        INDEXED_DB_CACHE_TTL,
    )
    .await
    {
        Ok(val) => val.as_string().expect_throw("expected object url to be a string").to_string(),
        Err(e) => {
            return Err(JsError::new(&format!(
                "Error occurred interacting with IndexDB: {}",
                e.as_string().unwrap_or("error unwrappable".to_string())
            )));
        }
    };

    console_log!(&format!("Object URL: {:?}", object_url));
    Ok(object_url)
}

/// This function is called to check if the encrypted tunnel is open.
/// Returning a boolean value.
#[allow(non_snake_case)]
#[wasm_bindgen(js_name = checkEncryptedTunnel)]
pub async fn check_encrypted_tunnel() -> bool {
    HTTP_ENCRYPTED_TUNNEL_FLAG.get()
}

/// This function is an override of the fetch function. It's arguments are a URL and an options object.
#[wasm_bindgen]
pub async fn fetch(url: String, options: JsValue) -> Result<Response, JsError> {
    if !HTTP_ENCRYPTED_TUNNEL_FLAG.get() {
        return Err(JsError::new("Encrypted tunnel is closed. Reload page."));
    }

    let mut req_metadata = types::RequestMetadata {
        method: "GET".to_string(),
        url_path: Some(url.clone()),
        ..Default::default()
    };

    let mut req = types::Request { ..Default::default() };

    let mut js_body = JsValue::null();
    if !options.is_null() && !options.is_undefined() {
        let options = Object::from(options);
        // [[key, value], ...] result from Object.entries
        let entries = object_entries(&options);

        for entry in entries.iter() {
            // [key, value] item array
            let key_value_entry = js_sys::Array::from(&entry);
            let key = key_value_entry.get(0);
            let value = key_value_entry.get(1);
            if key.is_null() || key.is_undefined() || !key.is_string() {
                continue;
            }

            let key = key.as_string().expect_throw("key is a string; qed");

            match key.to_lowercase().as_str() {
                "method" => {
                    req_metadata.method = value.as_string().unwrap_or("GET".to_string());
                }
                "headers" => {
                    let headers = object_entries(Object::try_from(&value).expect_throw("expected headers to be a [key, val] object array; qed"));

                    headers.iter().for_each(|header| {
                        let header_entries = js_sys::Array::from(&header);
<<<<<<< HEAD
                        let header_name = header_entries.get(0).as_string().expect_throw("key is a string; qed");
                        if header_name.trim().eq_ignore_ascii_case("content-length") {
                            return;
                        }

                        req_metadata
                            .headers
                            .insert(header_name, header_entries.get(1).as_string().expect_throw("value is a string; qed"));
=======
                        req_metadata.headers.insert(
                            header_entries.get(0).as_string().expect_throw("key is a string; qed"),
                            header_entries.get(1).as_string().expect_throw("value is a string; qed"),
                        );
>>>>>>> fcd42474
                    });
                }
                "body" => {
                    js_body = value;
                    if !js_body.is_null() && !js_body.is_undefined() {
                        req_metadata.headers.insert("layer8-empty-body".to_string(), "true".to_string());
                    }

                    if !js_body.is_null() && !js_body.is_undefined() && js_body.is_instance_of::<FormData>() {
                        req_metadata.headers.insert("Content-Type".to_string(), "multipart/form-data".to_string());
                    }
                }
                _ => {}
            }
        }

        // if content type is not provided, we default to "application/json"
<<<<<<< HEAD
        if !req_metadata.headers.iter().any(|(k, _)| k.trim().eq_ignore_ascii_case("Content-Type")) {
=======
        if !req_metadata.headers.iter().any(|(k, _)| k.eq_ignore_ascii_case("Content-Type")) {
>>>>>>> fcd42474
            req_metadata.headers.insert("Content-Type".to_string(), "application/json".to_string());
        }
    }

    let backend_url = rebuild_url(&url);
    let client = match L8_CLIENTS.with_borrow(|v| v.get(&backend_url).cloned()) {
        Some(client) => client,
        None => {
            return Err(JsError::new("client could not be found"));
        }
    };

    let symmetric_key = {
        let val = HTTP_USER_SYMMETRIC_KEY.with(|v| {
            let val = v.take();
            v.replace(val.clone());
            val
        });

        match val {
            Some(key) => key,
            None => {
                return Err(JsError::new("symmetric key not found."));
            }
        }
    };

    let up_jwt = HTTP_UP_JWT.with(|v| {
        let val = v.take();
        v.replace(val.clone());
        val
    });

    let uuid = HTTP_UUID
        .with_borrow(|v| v.get(&backend_url).cloned())
        .ok_or_else(|| JsError::new(&format!("UUID not found for resource provider, {}.", backend_url)))?;

    // we don't care about the content-type; as long as the data is encrypted and custom protocols like websockets
    // and other upgrades are handled by separate extensions logic; see [`websocket::WasmWebSocket`]
    if !js_body.is_null() && !js_body.is_undefined() {
        match js_body {
            x if x.is_string() => {
                let value = x
                    .as_string()
                    .expect_throw("check asserted; js_body is an instance of String; qed")
                    .to_string();
                req.body = value.as_bytes().to_vec();
            }

            x if x.is_instance_of::<Blob>() => {
                let reader = FileReaderSync::new().expect_throw("Failed to create FileReaderSync");
                let array = reader
                    .read_as_array_buffer(&x.dyn_into::<Blob>().expect_throw("check asserted, js_body is an instance of Blob; qed"))
                    .map_err(|e| JsError::new(&e.as_string().unwrap_throw()))?;
                req.body = Uint8Array::new(&array).to_vec()
            }

            x if x.is_instance_of::<ArrayBuffer>() => req.body = Uint8Array::new(&x.dyn_into::<ArrayBuffer>().unwrap_throw()).to_vec(),

            x if x.is_instance_of::<Uint8Array>() => req.body = x.dyn_into::<Uint8Array>().unwrap_throw().to_vec(),

            x if x.is_instance_of::<FormData>() => {
                let boundary = format!("---------------------------{}", Uuid::new_v4());

                // we expect it to be Uint8Array
                let val = parse_form_data_to_array(x.dyn_into::<FormData>().unwrap_throw(), boundary.clone())
                    .await
                    .map_err(|e| JsError::new(&format!("Failed to parse FormData: {:?}", e)))?
                    .dyn_into::<Uint8Array>()
                    .map_err(|e| JsError::new(&format!("Failed to convert FormData to Uint8Array: {:?}", e)))?;

                req.body = val.to_vec();
                req_metadata
                    .headers
                    .insert("Content-Type".to_string(), format!("multipart/form-data; boundary={}", boundary));
            }

            _ => {
                console_error!(&format!("Could not determine the datatype of the body: {:?}", js_body));
                console_log!(&format!("Debug value: {:?}", js_body.js_typeof()));
                return Err(JsError::new("Unsupported data type"));
            }
        }
    }
<<<<<<< HEAD

    if req.body.is_empty() {
        req_metadata.headers.insert("layer8-empty-body".to_string(), "true".to_string());
    }
=======
>>>>>>> fcd42474

    req_metadata.url_path = Some(url.clone());
    let res = match client
        .r#do((&req, &req_metadata), &symmetric_key, &backend_url, true, &up_jwt, &uuid)
        .await
    {
        Ok(res) => res,
        Err(e) => {
            console_log!(&format!("Failed to fetch: {}\nWith request {:?}", e, req));

            return Err(JsError::new(&e));
        }
    };

    let response_init = ResponseInit::new();
    let headers = web_sys::Headers::new().unwrap();
    for (key, value) in res.headers.iter() {
        headers
            .append(key, value)
            .expect_throw("expected headers to be appended to the web_sys::Headers object; qed");
    }

    response_init.set_headers(&headers);
    response_init.set_status(res.status);
    response_init.set_status_text(&res.status_text);

    let mut body = res.body;
    let response = match Response::new_with_opt_u8_array_and_init(Some(&mut body), &response_init) {
        Ok(val) => val,
        Err(e) => {
            return Err(JsError::new(&format!("{:?}", e)));
        }
    };

    Ok(response)
}

/// Test promise resolution/rejection from the console.
#[allow(non_snake_case)]
#[wasm_bindgen(js_name = testWASM)]
pub async fn test_wasm(arg: JsValue) -> Result<String, JsError> {
    if arg.is_null() || arg.is_undefined() {
        return Err(JsError::new("The argument is null or undefined."));
    }

    Ok(format!(
        "WASM Interceptor version {INTERCEPTOR_VERSION} successfully loaded. Argument passed: {:?}. To test promise rejection, call with no argument.",
        arg
    ))
}

/// This function is called to check the persistence of the WASM module.
#[allow(non_snake_case)]
#[wasm_bindgen(js_name = persistenceCheck)]
pub async fn persistence_check() -> i32 {
    let counter = COUNTER.with_borrow_mut(|v| {
        *v += 1;
        *v
    });

    console_log!(&format!("WASM Counter: {}", counter));
    counter
}

/// This function is called to initialize the encrypted tunnel.
/// The mode is a dead argument; for backwards compatibility.
///
/// If a client for the provider already exists, no calls are made to the proxy.
///
/// The config object is expected to have the following structure:
/// ```js
/// export interface InitConfig {
///    // The list of providers to establish the encrypted tunnel with.
///    providers: string[];
///    // The proxy URL to establish the encrypted tunnel.
///    proxy: string;
///    // Deprecated: `staticPath` is used for backwards compatibility, use `staticPaths` instead.
///    staticPath: string | undefined;
///    // The list of paths to serve static assets from.
///    staticPaths: string[] | undefined;
///    // The maximum size of assets to cache. The value is in MB.
///    cacheAssetLimit: number | undefined;
/// }
/// ```
#[allow(non_snake_case)]
#[wasm_bindgen(js_name = initEncryptedTunnel)]
pub async fn init_encrypted_tunnel(init_config: js_sys::Object, _: Option<String>) -> Result<(), JsError> {
    let init_config = InitConfig::new(init_config).await?;

    // populating the staticPaths static
    STATIC_PATHS.with(|v| {
        console_log!(&format!("Static paths: {:?}", init_config.static_paths));
        v.replace(init_config.static_paths.clone());
    });

    let cache = INDEXED_DBS.with(|v| {
        let val = v.get(INDEXED_DB_CACHE).expect_throw("expected indexed db to be present; qed");
        val.clone()
    });

    clear_expired_cache(INDEXED_DB_CACHE, cache);

    let mut providers = Vec::new();
    for provider in init_config.providers.iter() {
        console_log!(&format!("Establishing encrypted tunnel with provider: {}", provider));

        // before we initialize creation of a client check if one is already linked with the provider
        if L8_CLIENTS.with_borrow(|v| v.get(provider).is_some()) {
            console_log!(&format!("Encrypted tunnel established with provider: {}", provider));
            continue;
        }

        init_tunnel(provider, &init_config.proxy).await.map_err(|e| {
            console_error!(&format!("Failed to establish encrypted tunnel with provider: {}. Error: {}", provider, e));
            JsError::new(&e)
        })?;

        providers.push(provider);
        console_log!(&format!("Encrypted tunnel established with provider: {}", provider));
    }

    console_log!(&format!("Encrypted tunnel established with providers: {:?}", providers));
    Ok(())
}

async fn init_tunnel(provider: &str, proxy: &str) -> Result<(), String> {
    let _provider_url = rebuild_url(provider);
    let (private_jwk_ecdh, pub_jwk_ecdh) = generate_key_pair(crypto::KeyUse::Ecdh)?;

    HTTP_PRIVATE_JWK_ECDH.with(|v| {
        v.set(Some(private_jwk_ecdh.clone()));
    });

    let b64_pub_jwk = pub_jwk_ecdh.export_as_base64();

    let proxy = format!("{proxy}/init-tunnel?backend={provider}");

    let res = reqwest::Client::new()
        .post(&proxy)
        .headers({
            let mut headers = reqwest::header::HeaderMap::new();

            let uuid = Uuid::new_v4().to_string();
            HTTP_UUID.with_borrow_mut(|val| {
                val.insert(_provider_url, uuid.clone());
            });

            headers.insert("x-ecdh-init", HeaderValue::from_str(&b64_pub_jwk).unwrap());
            headers.insert("x-client-uuid", HeaderValue::from_str(&uuid).unwrap());
            headers
        })
        .send()
        .await
        .map_err(|e| {
            console_log!(&format!("Failed to send request: {}", e));
            e.to_string()
        })?;

    if res.status().eq(&401) {
        HTTP_ENCRYPTED_TUNNEL_FLAG.set(false);
        return Err(String::from("401 response from proxy, user is not authorized."));
    }

    let res_bytes = res.bytes().await.map_err(|e| {
        console_log!(&format!("Failed to read response: {}", e));
        e.to_string()
    })?;
    let mut proxy_data: serde_json::Map<String, serde_json::Value> = serde_json::from_slice(res_bytes.as_ref()).map_err(|val| {
        console_log!(&format!(
            "Failed to decode response: {}, Data is :{}",
            val,
            String::from_utf8_lossy(res_bytes.as_ref())
        ));
        val.to_string()
    })?;

    HTTP_UP_JWT.set(
        proxy_data
            .remove("up-JWT")
            .ok_or("up_jwt not found")?
            .as_str()
            .expect_throw("we expect the data type of tje jwt to be a string")
            .to_string(),
    );

    HTTP_USER_SYMMETRIC_KEY.set(Some(private_jwk_ecdh.get_ecdh_shared_secret(&jwk_from_map(proxy_data)?)?));
    HTTP_ENCRYPTED_TUNNEL_FLAG.set(true);

    let proxy_url = Url::parse(&proxy).map_err(|e| e.to_string())?;

    let url_proxy_ = &format!(
        "{}://{}:{}",
        proxy_url.scheme(),
        proxy_url.host().expect_throw("expected host to be present; qed"),
        proxy_url.port().unwrap_or(443)
    );

    let provider_client = new_client(url_proxy_).map_err(|e| {
        HTTP_ENCRYPTED_TUNNEL_FLAG.set(false);
        e.to_string()
    })?;

    L8_CLIENTS.with_borrow_mut(|val| val.insert(provider.to_string(), provider_client));

    console_log!(&format!("Encrypted tunnel established with provider: {}", provider));
    Ok(())
}

pub(crate) fn rebuild_url(url: &str) -> String {
    console_log!(&format!("Rebuilding URL: `{}`", url));

    let url = url::Url::parse(url).expect_throw("expected provider to be a valid URL; qed");
    let rebuilt_url = format!("{}://{}", url.scheme(), url.host_str().expect_throw("expected host to be present; qed"));
    match url.port() {
        Some(port) => format!("{}:{}", rebuilt_url, port),
        None => rebuilt_url,
    }
}<|MERGE_RESOLUTION|>--- conflicted
+++ resolved
@@ -1,11 +1,7 @@
 use std::{cell::Cell, cell::RefCell, collections::HashMap};
 
 use js_sys::{ArrayBuffer, Object, Uint8Array};
-<<<<<<< HEAD
-use reqwest::header::{self, HeaderValue};
-=======
 use reqwest::header::HeaderValue;
->>>>>>> fcd42474
 use url::Url;
 use uuid::Uuid;
 use wasm_bindgen::prelude::*;
@@ -258,7 +254,6 @@
 
                     headers.iter().for_each(|header| {
                         let header_entries = js_sys::Array::from(&header);
-<<<<<<< HEAD
                         let header_name = header_entries.get(0).as_string().expect_throw("key is a string; qed");
                         if header_name.trim().eq_ignore_ascii_case("content-length") {
                             return;
@@ -267,12 +262,6 @@
                         req_metadata
                             .headers
                             .insert(header_name, header_entries.get(1).as_string().expect_throw("value is a string; qed"));
-=======
-                        req_metadata.headers.insert(
-                            header_entries.get(0).as_string().expect_throw("key is a string; qed"),
-                            header_entries.get(1).as_string().expect_throw("value is a string; qed"),
-                        );
->>>>>>> fcd42474
                     });
                 }
                 "body" => {
@@ -290,11 +279,7 @@
         }
 
         // if content type is not provided, we default to "application/json"
-<<<<<<< HEAD
         if !req_metadata.headers.iter().any(|(k, _)| k.trim().eq_ignore_ascii_case("Content-Type")) {
-=======
-        if !req_metadata.headers.iter().any(|(k, _)| k.eq_ignore_ascii_case("Content-Type")) {
->>>>>>> fcd42474
             req_metadata.headers.insert("Content-Type".to_string(), "application/json".to_string());
         }
     }
@@ -379,13 +364,10 @@
             }
         }
     }
-<<<<<<< HEAD
 
     if req.body.is_empty() {
         req_metadata.headers.insert("layer8-empty-body".to_string(), "true".to_string());
     }
-=======
->>>>>>> fcd42474
 
     req_metadata.url_path = Some(url.clone());
     let res = match client
